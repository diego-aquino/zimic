{
  "name": "zimic-root",
  "description": "TypeScript-first, statically inferred HTTP mocks",
<<<<<<< HEAD
  "version": "0.2.0-canary.8",
=======
  "version": "0.2.0",
>>>>>>> b9ddfb6e
  "repository": {
    "type": "git",
    "url": "https://github.com/diego-aquino/zimic.git"
  },
  "private": false,
  "packageManager": "pnpm@8.11.0",
  "engines": {
    "node": ">=18.0.0 <21.0.0"
  },
  "license": "MIT",
  "scripts": {
    "dev": "turbo dev --parallel --continue",
    "build": "turbo build",
    "lint": "turbo lint:turbo",
    "style": "prettier --log-level warn --ignore-unknown --no-error-on-unmatched-pattern --cache",
    "style:check": "pnpm style --check .",
    "style:format": "pnpm style --write .",
    "test": "turbo test:turbo",
    "types:check": "turbo types:check",
    "pre:commit": "lint-staged",
    "pre:push": "pnpm style:check && turbo types:check lint:turbo --filter ...[${PARENT_REF:-origin/canary}...HEAD] --concurrency 75% && turbo test:turbo --filter ...[${PARENT_REF:-origin/canary}...HEAD] --concurrency 50%",
    "prepare": "husky install || echo 'Could not install git hooks with husky.'"
  },
  "devDependencies": {
    "@commitlint/cli": "^18.4.4",
    "@commitlint/config-conventional": "^18.4.4",
    "@zimic/lint-staged-config": "workspace:*",
    "@zimic/release": "workspace:*",
    "husky": "^8.0.3",
    "lint-staged": "^15.2.0",
    "prettier": "^3.2.0",
    "prettier-plugin-jsdoc": "^1.3.0",
    "prettier-plugin-sh": "^0.13.1",
    "turbo": "^1.12.3"
  }
}<|MERGE_RESOLUTION|>--- conflicted
+++ resolved
@@ -1,11 +1,7 @@
 {
   "name": "zimic-root",
   "description": "TypeScript-first, statically inferred HTTP mocks",
-<<<<<<< HEAD
-  "version": "0.2.0-canary.8",
-=======
   "version": "0.2.0",
->>>>>>> b9ddfb6e
   "repository": {
     "type": "git",
     "url": "https://github.com/diego-aquino/zimic.git"
