--- conflicted
+++ resolved
@@ -283,230 +283,6 @@
     });
   });
 
-<<<<<<< HEAD
-  it('should support intercepting HEAD requests having headers restrictions', async () => {
-    type UserHeadHeaders = HttpSchema.Headers<{
-      'content-type'?: string;
-      accept?: string;
-    }>;
-
-    await usingHttpInterceptor<{
-      '/users': {
-        HEAD: {
-          request: {
-            headers: UserHeadHeaders;
-          };
-          response: {
-            200: {};
-          };
-        };
-      };
-    }>(interceptorOptions, async (interceptor) => {
-      const headHandler = interceptor
-        .head('/users')
-        .with({
-          headers: { 'content-type': 'application/json' },
-        })
-        .with((request) => {
-          expectTypeOf(request.headers).toEqualTypeOf<HttpHeaders<UserHeadHeaders>>();
-          expect(request.headers).toBeInstanceOf(HttpHeaders);
-
-          return request.headers.get('accept')?.includes('application/json') ?? false;
-        })
-        .respond((request) => {
-          expectTypeOf(request.headers).toEqualTypeOf<HttpHeaders<UserHeadHeaders>>();
-          expect(request.headers).toBeInstanceOf(HttpHeaders);
-
-          return {
-            status: 200,
-          };
-        });
-      expect(headHandler).toBeInstanceOf(Handler);
-
-      let headRequests = await promiseIfRemote(headHandler.requests(), interceptor);
-      expect(headRequests).toHaveLength(0);
-
-      const headers = new HttpHeaders<UserHeadHeaders>({
-        'content-type': 'application/json',
-        accept: 'application/json',
-      });
-
-      let headResponse = await fetch(joinURL(baseURL, '/users'), { method: 'HEAD', headers });
-      expect(headResponse.status).toBe(200);
-      headRequests = await promiseIfRemote(headHandler.requests(), interceptor);
-      expect(headRequests).toHaveLength(1);
-
-      headers.append('accept', 'application/xml');
-
-      headResponse = await fetch(joinURL(baseURL, '/users'), { method: 'HEAD', headers });
-      expect(headResponse.status).toBe(200);
-
-      headRequests = await promiseIfRemote(headHandler.requests(), interceptor);
-      expect(headRequests).toHaveLength(2);
-
-      headers.delete('accept');
-
-      let headResponsePromise = fetch(joinURL(baseURL, '/users'), { method: 'HEAD', headers });
-      await expectFetchError(headResponsePromise);
-
-      headRequests = await promiseIfRemote(headHandler.requests(), interceptor);
-      expect(headRequests).toHaveLength(2);
-
-      headers.set('accept', 'application/json');
-      headers.set('content-type', 'text/plain');
-
-      headResponsePromise = fetch(joinURL(baseURL, '/users'), { method: 'HEAD', headers });
-      await expectFetchError(headResponsePromise);
-
-      headRequests = await promiseIfRemote(headHandler.requests(), interceptor);
-      expect(headRequests).toHaveLength(2);
-    });
-  });
-
-  it('should support intercepting HEAD requests having search params restrictions', async () => {
-    type UserHeadSearchParams = HttpSchema.SearchParams<{
-      tag?: string;
-    }>;
-
-    await usingHttpInterceptor<{
-      '/users': {
-        HEAD: {
-          request: {
-            searchParams: UserHeadSearchParams;
-          };
-          response: {
-            200: {};
-          };
-        };
-      };
-    }>(interceptorOptions, async (interceptor) => {
-      const headHandler = interceptor
-        .head('/users')
-        .with({
-          searchParams: { tag: 'admin' },
-        })
-        .respond((request) => {
-          expectTypeOf(request.searchParams).toEqualTypeOf<HttpSearchParams<UserHeadSearchParams>>();
-          expect(request.searchParams).toBeInstanceOf(HttpSearchParams);
-
-          return {
-            status: 200,
-          };
-        });
-      expect(headHandler).toBeInstanceOf(Handler);
-
-      let headRequests = await promiseIfRemote(headHandler.requests(), interceptor);
-      expect(headRequests).toHaveLength(0);
-
-      const searchParams = new HttpSearchParams<UserHeadSearchParams>({
-        tag: 'admin',
-      });
-
-      const headResponse = await fetch(joinURL(baseURL, `/users?${searchParams.toString()}`), { method: 'HEAD' });
-      expect(headResponse.status).toBe(200);
-      headRequests = await promiseIfRemote(headHandler.requests(), interceptor);
-      expect(headRequests).toHaveLength(1);
-
-      searchParams.delete('tag');
-
-      const headResponsePromise = fetch(joinURL(baseURL, `/users?${searchParams.toString()}`), { method: 'HEAD' });
-      await expectFetchError(headResponsePromise);
-      headRequests = await promiseIfRemote(headHandler.requests(), interceptor);
-      expect(headRequests).toHaveLength(1);
-    });
-  });
-
-  it('should support intercepting HEAD requests with a dynamic path', async () => {
-    await usingHttpInterceptor<{
-      '/users/:id': {
-        HEAD: {
-          response: {
-            200: {};
-          };
-        };
-      };
-    }>(interceptorOptions, async (interceptor) => {
-      const genericHeadHandler = await promiseIfRemote(
-        interceptor.head('/users/:id').respond((request) => {
-          expectTypeOf(request.pathParams).toEqualTypeOf<{ id: string }>();
-          expect(request.pathParams).toEqual({ id: '1' });
-
-          return {
-            status: 200,
-          };
-        }),
-        interceptor,
-      );
-      expect(genericHeadHandler).toBeInstanceOf(Handler);
-
-      let genericHeadRequests = await promiseIfRemote(genericHeadHandler.requests(), interceptor);
-      expect(genericHeadRequests).toHaveLength(0);
-
-      const genericHeadResponse = await fetch(joinURL(baseURL, `/users/${1}`), { method: 'HEAD' });
-      expect(genericHeadResponse.status).toBe(200);
-
-      genericHeadRequests = await promiseIfRemote(genericHeadHandler.requests(), interceptor);
-      expect(genericHeadRequests).toHaveLength(1);
-      const [genericHeadRequest] = genericHeadRequests;
-      expect(genericHeadRequest).toBeInstanceOf(Request);
-
-      expectTypeOf(genericHeadRequest.pathParams).toEqualTypeOf<{ id: string }>();
-      expect(genericHeadRequest.pathParams).toEqual({ id: '1' });
-
-      expectTypeOf(genericHeadRequest.body).toEqualTypeOf<null>();
-      expect(genericHeadRequest.body).toBe(null);
-
-      expectTypeOf(genericHeadRequest.response.status).toEqualTypeOf<200>();
-      expect(genericHeadRequest.response.status).toEqual(200);
-
-      expectTypeOf(genericHeadRequest.response.body).toEqualTypeOf<null>();
-      expect(genericHeadRequest.response.body).toBe(null);
-
-      await promiseIfRemote(genericHeadHandler.bypass(), interceptor);
-
-      const specificHeadHandler = await promiseIfRemote(
-        interceptor.head(`/users/${1}`).respond((request) => {
-          expectTypeOf(request.pathParams).toEqualTypeOf<{ id: string }>();
-          expect(request.pathParams).toEqual({});
-
-          return {
-            status: 200,
-          };
-        }),
-        interceptor,
-      );
-      expect(specificHeadHandler).toBeInstanceOf(Handler);
-
-      let specificHeadRequests = await promiseIfRemote(specificHeadHandler.requests(), interceptor);
-      expect(specificHeadRequests).toHaveLength(0);
-
-      const specificHeadResponse = await fetch(joinURL(baseURL, `/users/${1}`), { method: 'HEAD' });
-      expect(specificHeadResponse.status).toBe(200);
-
-      specificHeadRequests = await promiseIfRemote(specificHeadHandler.requests(), interceptor);
-      expect(specificHeadRequests).toHaveLength(1);
-      const [specificHeadRequest] = specificHeadRequests;
-      expect(specificHeadRequest).toBeInstanceOf(Request);
-
-      expectTypeOf(specificHeadRequest.pathParams).toEqualTypeOf<{ id: string }>();
-      expect(specificHeadRequest.pathParams).toEqual({});
-
-      expectTypeOf(specificHeadRequest.body).toEqualTypeOf<null>();
-      expect(specificHeadRequest.body).toBe(null);
-
-      expectTypeOf(specificHeadRequest.response.status).toEqualTypeOf<200>();
-      expect(specificHeadRequest.response.status).toEqual(200);
-
-      expectTypeOf(specificHeadRequest.response.body).toEqualTypeOf<null>();
-      expect(specificHeadRequest.response.body).toBe(null);
-
-      const unmatchedHeadPromise = fetch(joinURL(baseURL, `/users/${2}`), { method: 'HEAD' });
-      await expectFetchError(unmatchedHeadPromise);
-    });
-  });
-
-=======
->>>>>>> d8c2d7bf
   it('should not intercept a HEAD request without a registered response', async () => {
     await usingHttpInterceptor<{
       '/users': {
@@ -656,8 +432,13 @@
         };
       }>(interceptorOptions, async (interceptor) => {
         const genericHeadHandler = await promiseIfRemote(
-          interceptor.head('/users/:id').respond({
-            status: 200,
+          interceptor.head('/users/:id').respond((request) => {
+            expectTypeOf(request.pathParams).toEqualTypeOf<{ id: string }>();
+            expect(request.pathParams).toEqual({ id: '1' });
+
+            return {
+              status: 200,
+            };
           }),
           interceptor,
         );
@@ -674,6 +455,9 @@
         const [genericHeadRequest] = genericHeadRequests;
         expect(genericHeadRequest).toBeInstanceOf(Request);
 
+        expectTypeOf(genericHeadRequest.pathParams).toEqualTypeOf<{ id: string }>();
+        expect(genericHeadRequest.pathParams).toEqual({ id: '1' });
+
         expectTypeOf(genericHeadRequest.body).toEqualTypeOf<null>();
         expect(genericHeadRequest.body).toBe(null);
 
@@ -686,8 +470,13 @@
         await promiseIfRemote(genericHeadHandler.bypass(), interceptor);
 
         const specificHeadHandler = await promiseIfRemote(
-          interceptor.head(`/users/${1}`).respond({
-            status: 200,
+          interceptor.head(`/users/${1}`).respond((request) => {
+            expectTypeOf(request.pathParams).toEqualTypeOf<{ id: string }>();
+            expect(request.pathParams).toEqual({});
+
+            return {
+              status: 200,
+            };
           }),
           interceptor,
         );
@@ -703,6 +492,9 @@
         expect(specificHeadRequests).toHaveLength(1);
         const [specificHeadRequest] = specificHeadRequests;
         expect(specificHeadRequest).toBeInstanceOf(Request);
+
+        expectTypeOf(specificHeadRequest.pathParams).toEqualTypeOf<{ id: string }>();
+        expect(specificHeadRequest.pathParams).toEqual({});
 
         expectTypeOf(specificHeadRequest.body).toEqualTypeOf<null>();
         expect(specificHeadRequest.body).toBe(null);
