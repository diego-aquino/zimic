--- conflicted
+++ resolved
@@ -10,11 +10,7 @@
     "mock",
     "static"
   ],
-<<<<<<< HEAD
-  "version": "0.2.0-canary.8",
-=======
   "version": "0.2.0",
->>>>>>> b9ddfb6e
   "repository": {
     "type": "git",
     "url": "https://github.com/diego-aquino/zimic.git",
